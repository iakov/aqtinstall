--- conflicted
+++ resolved
@@ -2,21 +2,13 @@
 import os
 import posixpath
 import re
-<<<<<<< HEAD
 from itertools import groupby
 from pathlib import Path
 from typing import Dict, Iterable
 
 import pytest
 
-from aqt.archives import QtArchives, QtPackage
-=======
-from pathlib import Path
-
-import pytest
-
-from aqt.archives import QtArchives, ToolArchives
->>>>>>> 7e73c939
+from aqt.archives import QtArchives, QtPackage, ToolArchives
 from aqt.exceptions import NoPackageFound
 from aqt.helper import Settings
 from aqt.metadata import Version
@@ -75,7 +67,6 @@
 
 
 @pytest.mark.parametrize(
-<<<<<<< HEAD
     "arch, requested_module_names, has_nonexistent_modules",
     (
         ("win32_mingw73", ("qtlottie", "qtcharts"), False),
@@ -92,27 +83,12 @@
 )
 def test_qt_archives_modules(monkeypatch, arch, requested_module_names, has_nonexistent_modules: bool):
     update_xml = (Path(__file__).parent / "data" / "windows-5140-update.xml").read_text("utf-8")
-=======
-    "tool_name, tool_variant_name, is_expect_fail",
-    (
-        ("tools_qtcreator", "qt.tools.qtcreator", False),
-        ("tools_qtcreator", "qt.tools.qtcreatordbg", False),
-        ("tools_qtcreator", "qt.tools.qtcreatordev", False),
-        ("tools_qtcreator", "qt.tools.qtifw", True),
-    ),
-)
-def test_tools_variants(monkeypatch, tool_name, tool_variant_name, is_expect_fail: bool):
-    host, target, base = "mac", "desktop", "https://example.com"
-    datafile = f"{host}-{target}-{tool_name}"
-    update_xml = (Path(__file__).parent / "data" / f"{datafile}-update.xml").read_text("utf-8")
->>>>>>> 7e73c939
 
     def _mock(self, *args):
         self.update_xml_text = update_xml
 
     monkeypatch.setattr(QtArchives, "_download_update_xml", _mock)
 
-<<<<<<< HEAD
     expect_json = json.loads((Path(__file__).parent / "data" / "windows-5140-expect.json").read_text("utf-8"))
     expected = expect_json["modules_metadata_by_arch"][arch]
     base_expected = expect_json["qt_base_pkgs_by_arch"][arch]
@@ -183,7 +159,27 @@
         verify_qt_package_stride(qt_packages, expected_meta)
 
     assert len(unvisited_modules) == 0, f"Failed to produce packages for {unvisited_modules}"
-=======
+
+
+@pytest.mark.parametrize(
+    "tool_name, tool_variant_name, is_expect_fail",
+    (
+        ("tools_qtcreator", "qt.tools.qtcreator", False),
+        ("tools_qtcreator", "qt.tools.qtcreatordbg", False),
+        ("tools_qtcreator", "qt.tools.qtcreatordev", False),
+        ("tools_qtcreator", "qt.tools.qtifw", True),
+    ),
+)
+def test_tools_variants(monkeypatch, tool_name, tool_variant_name, is_expect_fail: bool):
+    host, target, base = "mac", "desktop", "https://example.com"
+    datafile = f"{host}-{target}-{tool_name}"
+    update_xml = (Path(__file__).parent / "data" / f"{datafile}-update.xml").read_text("utf-8")
+
+    def _mock(self, *args):
+        self.update_xml_text = update_xml
+
+    monkeypatch.setattr(QtArchives, "_download_update_xml", _mock)
+
     if is_expect_fail:
         with pytest.raises(NoPackageFound) as e:
             ToolArchives(host, target, tool_name, base, arch=tool_variant_name)
@@ -213,5 +209,4 @@
         assert pkg.hashurl == pkg.archive_url + ".sha1"
         assert archive_name in expected_7z_files
         expected_7z_files.remove(archive_name)
-    assert len(expected_7z_files) == 0, f"Failed to produce QtPackages for {expected_7z_files}"
->>>>>>> 7e73c939
+    assert len(expected_7z_files) == 0, f"Failed to produce QtPackages for {expected_7z_files}"