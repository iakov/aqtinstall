--- conflicted
+++ resolved
@@ -28,12 +28,8 @@
 import platform
 import sys
 
-<<<<<<< HEAD
-=======
-import yaml
 from packaging.version import Version, parse
 
->>>>>>> 505cf283
 from aqt.archives import QtArchives, ToolArchives
 from aqt.installer import QtInstaller
 
