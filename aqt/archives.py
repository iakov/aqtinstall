#!/usr/bin/env python
#
# Copyright (C) 2018 Linus Jahn <lnj@kaidan.im>
# Copyright (C) 2019-2021 Hiroshi Miura <miurahr@linux.com>
#
# Permission is hereby granted, free of charge, to any person obtaining a copy of
# this software and associated documentation files (the "Software"), to deal in
# the Software without restriction, including without limitation the rights to
# use, copy, modify, merge, publish, distribute, sublicense, and/or sell copies of
# the Software, and to permit persons to whom the Software is furnished to do so,
# subject to the following conditions:
#
# The above copyright notice and this permission notice shall be included in all
# copies or substantial portions of the Software.
#
# THE SOFTWARE IS PROVIDED "AS IS", WITHOUT WARRANTY OF ANY KIND, EXPRESS OR
# IMPLIED, INCLUDING BUT NOT LIMITED TO THE WARRANTIES OF MERCHANTABILITY, FITNESS
# FOR A PARTICULAR PURPOSE AND NONINFRINGEMENT. IN NO EVENT SHALL THE AUTHORS OR
# COPYRIGHT HOLDERS BE LIABLE FOR ANY CLAIM, DAMAGES OR OTHER LIABILITY, WHETHER
# IN AN ACTION OF CONTRACT, TORT OR OTHERWISE, ARISING FROM, OUT OF OR IN
# CONNECTION WITH THE SOFTWARE OR THE USE OR OTHER DEALINGS IN THE SOFTWARE.

import posixpath
import xml.etree.ElementTree as ElementTree
from dataclasses import dataclass, field
from logging import getLogger
from typing import Dict, Iterable, List, Optional, Tuple

from aqt.exceptions import ArchiveListError, NoPackageFound
from aqt.helper import Settings, getUrl
from aqt.metadata import Version


@dataclass
class TargetConfig:
    version: str
    target: str
    arch: str
    os_name: str

    def __post_init__(self):
        self.version = str(self.version)


@dataclass
class QtPackage:
    name: str
    archive_url: str
    archive: str
    package_desc: str
    hashurl: str
    pkg_update_name: str
    version: Optional[Version] = field(default=None)

    def __repr__(self):
        v_info = f", version={self.version}" if self.version else ""
        return f"QtPackage(name={self.name}, archive={self.archive}{v_info})"

    def __str__(self):
        v_info = f", version={self.version}" if self.version else ""
        return (
            f"QtPackage(name={self.name}, url={self.archive_url}, "
            f"archive={self.archive}, desc={self.package_desc}"
            f"hashurl={self.hashurl}{v_info})"
        )


class ModuleToPackage:
    """
    Holds a mapping of module names to a list of Updates.xml PackageUpdate names.
    For example, we could have the following:
    {"qtcharts": ["qt.qt6.620.addons.qtcharts.arch", qt.qt6.620.qtcharts.arch", qt.620.addons.qtcharts.arch",])
    It also contains a reverse mapping of PackageUpdate names to module names, so that
    lookup of a package name and removal of a module name can be done in constant time.
    Without this reverse mapping, QtArchives._parse_update_xml would run at least one
    linear search on the forward mapping for each module installed.

    The list of PackageUpdate names consists of all the possible names for the PackageUpdate.
    The naming conventions for each PackageUpdate are not predictable, so we need to maintain
    a list of possibilities. While reading Updates.xml, if we encounter any one of the package
    names on this list, we can use it to install the package "qtcharts".

    Once we have installed the package, we need to remove the package "qtcharts" from this
    mapping, so we can keep track of what still needs to be installed.
    """

    def __init__(self, initial_map: Dict[str, List[str]]):
        self._modules_to_packages: Dict[str, List[str]] = initial_map
        self._packages_to_modules: Dict[str, str] = {
            value: key for key, list_of_values in initial_map.items() for value in list_of_values
        }

    def add(self, module_name: str, package_names: List[str]):
        self._modules_to_packages[module_name] = self._modules_to_packages.get(module_name, []) + package_names
        for package_name in package_names:
            assert package_name not in self._packages_to_modules, "Detected a package name collision"
            self._packages_to_modules[package_name] = module_name

    def remove_module_for_package(self, package_name: str):
        module_name = self._packages_to_modules[package_name]
        for package_name in self._modules_to_packages[module_name]:
            self._packages_to_modules.pop(package_name)
        self._modules_to_packages.pop(module_name)

    def has_package(self, package_name: str):
        return package_name in self._packages_to_modules

    def __len__(self) -> int:
        return len(self._modules_to_packages)

    def __format__(self, format_spec) -> str:
        return str(set(self._modules_to_packages.keys()))


class QtArchives:
    """Download and hold Qt archive packages list.
    It access to download.qt.io site and get Update.xml file.
    It parse XML file and store metadata into list of QtPackage object.
    """

    def __init__(
        self,
        os_name: str,
        target: str,
        version_str: str,
        arch: str,
        base: str,
        subarchives: Optional[Iterable[str]] = None,
        modules: Optional[Iterable[str]] = None,
        all_extra: bool = False,
        timeout=(5, 5),
    ):
        self.version: Version = Version(version_str)
        self.target: str = target
        self.arch: str = arch
        self.os_name: str = os_name
        self.all_extra: bool = all_extra
        self.arch_list: List[str] = [item.get("arch") for item in Settings.qt_combinations]
        all_archives = subarchives is None
        self.base: str = posixpath.join(base, "online/qtsdkrepository")
        self.logger = getLogger("aqt.archives")
        self.archives: List[QtPackage] = []
        self.mod_list: Iterable[str] = modules or []
        self.timeout = timeout
        self._get_archives()
        if not all_archives:
            self.archives = list(filter(lambda a: a.name in subarchives, self.archives))

    def _version_str(self) -> str:
        return ("{0.major}{0.minor}" if self.version == Version("5.9.0") else "{0.major}{0.minor}{0.patch}").format(
            self.version
        )

    def _arch_ext(self) -> str:
        if self.arch == "wasm_32":
            return "_wasm"
        elif self.arch.startswith("android_") and self.version.major == 6:
            return "{}".format(self.arch[7:])
        else:
            return ""

    def _base_target_package_name(self) -> str:
        return "qt_base"

    def _module_name_suffix(self, module: str) -> str:
        return f"{module}.{self.arch}"

    def _target_packages(self) -> ModuleToPackage:
        if self.all_extra:
            return ModuleToPackage({})
        base_package = {
            self._base_target_package_name(): [
                f"qt.qt{self.version.major}.{self._version_str()}.{self.arch}",
                f"qt.{self._version_str()}.{self.arch}",
            ]
        }
        target_packages = ModuleToPackage(base_package)
        if self.all_extra:
            return target_packages
        for module in self.mod_list:
            suffix = self._module_name_suffix(module)
            package_names = [
                f"qt.qt{self.version.major}.{self._version_str()}.{suffix}",
                f"qt.{self._version_str()}.{suffix}",
            ]
            if not module.startswith("addons."):
                package_names.append(f"qt.qt{self.version.major}.{self._version_str()}.addons.{suffix}")
            target_packages.add(module, package_names)
        return target_packages

    def _get_archives(self):
        # Get packages index

        # archive_path: windows_x86/desktop/qt5_59_src_doc_examples
        archive_path = posixpath.join(
            self.os_name + ("_x86" if self.os_name == "windows" else "_x64"),
            self.target,
            f"qt{self.version.major}_{self._version_str()}{self._arch_ext()}",
        )
        update_xml_url = posixpath.join(self.base, archive_path, "Updates.xml")
        archive_url = posixpath.join(self.base, archive_path)
        self._download_update_xml(update_xml_url)
        self._parse_update_xml(archive_url, self._target_packages())

    def _download_update_xml(self, update_xml_url):
        """Hook for unit test."""
        self.update_xml_text = getUrl(update_xml_url, self.timeout)

    def _parse_update_xml(self, archive_url, target_packages: Optional[ModuleToPackage]):
        if not target_packages:
            target_packages = ModuleToPackage({})
        try:
            self.update_xml = ElementTree.fromstring(self.update_xml_text)
        except ElementTree.ParseError as perror:
            self.logger.error("Downloaded metadata is corrupted. {}".format(perror))
            raise ArchiveListError("Downloaded metadata is corrupted.")

        for packageupdate in self.update_xml.iter("PackageUpdate"):
            pkg_name = packageupdate.find("Name").text
            downloads_text = packageupdate.find("DownloadableArchives").text
            if not downloads_text:
                continue
            # Need to filter archives to download when we want all extra modules
            if self.all_extra:
                # Check platform
                name_last_section = pkg_name.split(".")[-1]
                if name_last_section in self.arch_list and self.arch != name_last_section:
                    continue
                # Check doc/examples
                if self.arch in ["doc", "examples"]:
                    if self.arch not in pkg_name:
                        continue
            elif not target_packages.has_package(pkg_name):
                continue
            else:
                target_packages.remove_module_for_package(pkg_name)
            full_version = packageupdate.find("Version").text
            package_desc = packageupdate.find("Description").text

            for archive in downloads_text.split(", "):
                archive_name = archive.split("-", maxsplit=1)[0]
                package_url = posixpath.join(
                    # https://download.qt.io/online/qtsdkrepository/linux_x64/desktop/qt5_5150/
                    archive_url,
                    # qt.qt5.5150.gcc_64/
                    pkg_name,
                    # 5.15.0-0-202005140804qtbase-Linux-RHEL_7_6-GCC-Linux-RHEL_7_6-X86_64.7z
                    full_version + archive,
                )
                hashurl = package_url + ".sha1"
                self.archives.append(
                    QtPackage(
                        name=archive_name,
                        archive_url=package_url,
                        archive=archive,
                        package_desc=package_desc,
                        hashurl=hashurl,
                        pkg_update_name=pkg_name,  # For testing purposes
                    )
                )

        # if we have located every requested package, then target_packages will be empty
        if len(target_packages) > 0:
            message = f"The packages {target_packages} were not found while parsing XML of package information!"
            self.logger.error(message)
            raise NoPackageFound(message)

    def get_packages(self) -> List[QtPackage]:
        """
         It returns an archive package list.

        :return package list
        :rtype: List[QtPackage]
        """
        return self.archives

    def get_target_config(self) -> TargetConfig:
        """Get target configuration

        :return: configured target and its version with arch
        :rtype: TargetConfig object
        """
        return TargetConfig(self.version, self.target, self.arch, self.os_name)


class SrcDocExamplesArchives(QtArchives):
    """Hold doc/src/example archive package list."""

    def __init__(
        self,
        flavor,
        os_name,
        target,
        version,
        base,
        subarchives=None,
        modules=None,
        all_extra=False,
        timeout=(5, 5),
    ):
        self.flavor = flavor
        self.target = target
        self.os_name = os_name
        self.base = base
        self.logger = getLogger("aqt.archives")
        super(SrcDocExamplesArchives, self).__init__(
            os_name,
            target,
            version,
            arch=self.flavor,
            base=base,
            subarchives=subarchives,
            modules=modules,
            all_extra=all_extra,
            timeout=timeout,
        )

    def _arch_ext(self) -> str:
        return "_src_doc_examples"

    def _base_target_package_name(self) -> str:
        return self.flavor

    def _module_name_suffix(self, module: str) -> str:
        return f"{self.flavor}.{module}"

    def get_target_config(self) -> TargetConfig:
        """Get target configuration.

        :return tuple of three parameter, "src_doc_examples", target and arch
        """
        return TargetConfig("src_doc_examples", self.target, self.arch, self.os_name)


class ToolArchives(QtArchives):
    """Hold tool archive package list
    when installing mingw tool, argument would be
    ToolArchive(windows, desktop, 4.9.1-3, mingw)
    when installing ifw tool, argument would be
    ToolArchive(linux, desktop, 3.1.1, ifw)
    """

    def __init__(
        self,
        os_name: str,
        target: str,
        tool_name: str,
        base: str,
        version_str: Optional[str] = None,
        arch: Optional[str] = None,
        timeout: Tuple[int, int] = (5, 5),
    ):
        self.tool_name = tool_name
        self.os_name = os_name
        self.logger = getLogger("aqt.archives")
        super(ToolArchives, self).__init__(
            os_name=os_name,
            target=target,
            version_str=version_str or "0.0.1",  # dummy value
            arch=arch,
            base=base,
            timeout=timeout,
        )

    def __str__(self):
        return f"ToolArchives(tool_name={self.tool_name}, version={self.version}, arch={self.arch})"

    def _get_archives(self):
        _a = "_x64"
        if self.os_name == "windows":
            _a = "_x86"

        archive_url = posixpath.join(
            # https://download.qt.io/online/qtsdkrepository/
            self.base,
            # linux_x64/
            self.os_name + _a,
            # desktop/
            self.target,
            # tools_ifw/
            self.tool_name,
        )
        update_xml_url = posixpath.join(archive_url, "Updates.xml")
        self._download_update_xml(update_xml_url)  # call super method.
        self._parse_update_xml(archive_url, None)

    def _parse_update_xml(self, archive_url, *ignored):
        try:
            self.update_xml = ElementTree.fromstring(self.update_xml_text)
        except ElementTree.ParseError as perror:
            self.logger.error("Downloaded metadata is corrupted. {}".format(perror))
            raise ArchiveListError("Downloaded metadata is corrupted.")

<<<<<<< HEAD
        for packageupdate in self.update_xml.iter("PackageUpdate"):
            name = packageupdate.find("Name").text
            if name != self.arch:
                continue
            _archives = packageupdate.find("DownloadableArchives").text
            if _archives is not None:
                downloadable_archives = _archives.split(", ")
            else:
                downloadable_archives = []
            named_version = packageupdate.find("Version").text
            package_desc = packageupdate.find("Description").text
            for archive in downloadable_archives:
                package_url = posixpath.join(
                    # https://download.qt.io/online/qtsdkrepository/linux_x64/desktop/tools_ifw/
                    archive_url,
                    # qt.tools.ifw.41/
                    name,
                    #  4.1.1-202105261130ifw-linux-x64.7z
                    f"{named_version}{archive}",
                )
                hashurl = package_url + ".sha1"
                self.archives.append(
                    QtPackage(
                        name=name,
                        archive_url=package_url,
                        archive=archive,
                        package_desc=package_desc,
                        hashurl=hashurl,
                        pkg_update_name=name,  # Redundant
                    )
=======
        try:
            packageupdate = next(filter(lambda x: x.find("Name").text == self.arch, self.update_xml.iter("PackageUpdate")))
        except StopIteration:
            message = f"The package {self.arch} was not found while parsing XML of package information!"
            raise NoPackageFound(message)

        name = packageupdate.find("Name").text
        named_version = packageupdate.find("Version").text
        package_desc = packageupdate.find("Description").text
        downloadable_archives = packageupdate.find("DownloadableArchives").text
        if not downloadable_archives:
            message = f"The package {self.arch} contains no downloadable archives!"
            raise NoPackageFound(message)
        for archive in downloadable_archives.split(", "):
            package_url = posixpath.join(
                # https://download.qt.io/online/qtsdkrepository/linux_x64/desktop/tools_ifw/
                archive_url,
                # qt.tools.ifw.41/
                name,
                #  4.1.1-202105261130ifw-linux-x64.7z
                f"{named_version}{archive}",
            )
            hashurl = package_url + ".sha1"
            self.archives.append(
                QtPackage(
                    name=name,
                    archive_url=package_url,
                    archive=archive,
                    package_desc=package_desc,
                    hashurl=hashurl,
>>>>>>> 7e73c939
                )
            )

    def get_target_config(self) -> TargetConfig:
        """Get target configuration.

        :return tuple of three parameter, "Tools", target and arch
        """
        return TargetConfig("Tools", self.target, self.arch, self.os_name)<|MERGE_RESOLUTION|>--- conflicted
+++ resolved
@@ -391,38 +391,6 @@
             self.logger.error("Downloaded metadata is corrupted. {}".format(perror))
             raise ArchiveListError("Downloaded metadata is corrupted.")
 
-<<<<<<< HEAD
-        for packageupdate in self.update_xml.iter("PackageUpdate"):
-            name = packageupdate.find("Name").text
-            if name != self.arch:
-                continue
-            _archives = packageupdate.find("DownloadableArchives").text
-            if _archives is not None:
-                downloadable_archives = _archives.split(", ")
-            else:
-                downloadable_archives = []
-            named_version = packageupdate.find("Version").text
-            package_desc = packageupdate.find("Description").text
-            for archive in downloadable_archives:
-                package_url = posixpath.join(
-                    # https://download.qt.io/online/qtsdkrepository/linux_x64/desktop/tools_ifw/
-                    archive_url,
-                    # qt.tools.ifw.41/
-                    name,
-                    #  4.1.1-202105261130ifw-linux-x64.7z
-                    f"{named_version}{archive}",
-                )
-                hashurl = package_url + ".sha1"
-                self.archives.append(
-                    QtPackage(
-                        name=name,
-                        archive_url=package_url,
-                        archive=archive,
-                        package_desc=package_desc,
-                        hashurl=hashurl,
-                        pkg_update_name=name,  # Redundant
-                    )
-=======
         try:
             packageupdate = next(filter(lambda x: x.find("Name").text == self.arch, self.update_xml.iter("PackageUpdate")))
         except StopIteration:
@@ -453,7 +421,7 @@
                     archive=archive,
                     package_desc=package_desc,
                     hashurl=hashurl,
->>>>>>> 7e73c939
+                    pkg_update_name=name,  # Redundant
                 )
             )
 
